use super::converter::{ConvertInfo, IRNode, IRRoot};
use smallvec::{smallvec, SmallVec};
use std::borrow::Cow;
use std::fmt::{Result, Write};

pub trait CodeGenerator {
    type IR;
    type Output;
    /// generate will take optimized ir node and output
    /// desired code format, either String or Binary code
    fn generate(&self, node: Self::IR) -> Self::Output;
}

<<<<<<< HEAD
pub fn generate(node: IRNode) {
    use IRNode::*;
    match node {
        Text => generate_text(),
        Interpolation => generate_interpolation(),
        Simple => generate_simple(),
        Compound => generate_compound(),
        Comment => generate_comment(),
        VNode => generate_vnode(),
        Call => generate_call(),
        Object => generate_object(),
        Array => generate_array(),
        Function => generate_function(),
        Conditional => generate_conditional(),
        Cache => generate_cache(),
        Block => generate_block(),
=======
pub struct CodeGenerateOption {
    pub is_ts: bool,
    pub source_map: bool,
    // filename for source map
    pub filename: String,
    pub decode_entities: EntityDecoder,
}

pub fn generate_root<T: ConvertInfo>(root: IRRoot<T>) {
    for n in root.body {
        generate_node(n)
    }
}

fn generate_node<T: ConvertInfo>(node: IRNode<T>) {
    use IRNode as IR;
    match node {
        IR::TextCall(..) => generate_text(),
        IR::If(..) => generate_if(),
        IR::For(..) => generate_for(),
        IR::VNodeCall(..) => generate_vnode(),
        IR::RenderSlotCall(..) => generate_slot_outlet(),
        IR::VSlotExpression(..) => generate_v_slot(),
        IR::CommentCall(..) => generate_comment(),
        IR::GenericExpression(..) => generate_js_expr(),
>>>>>>> bb6bba40
    }
}

// TODO: implement code gen
fn generate_text() {}
fn generate_if() {}
fn generate_for() {}
fn generate_vnode() {}
fn generate_slot_outlet() {}
fn generate_v_slot() {}
fn generate_js_expr() {}
fn generate_comment() {}

pub trait CodeGenWrite: Write {
    fn write_hyphenated(&mut self, s: &str) -> Result {
        // JS word boundary is `\w`: `[a-zA-Z0-9-]`.
        // https://javascript.info/regexp-boundary
        // str.replace(/\B([A-Z])/g, '-$1').toLowerCase()
        let mut is_boundary = true;
        for c in s.chars() {
            if !is_boundary && c.is_ascii_uppercase() {
                self.write_char('-')?;
                self.write_char((c as u8 - b'A' + b'a') as char)?;
            } else {
                self.write_char(c)?;
            }
            is_boundary = !c.is_ascii_alphanumeric() && c != '_';
        }
        Ok(())
    }
}

/// DecodedStr represents text after decoding html entities.
/// SmallVec and Cow are used internally for less allocation.
#[derive(Debug)]
pub struct DecodedStr<'a>(SmallVec<[Cow<'a, str>; 1]>);

impl<'a> From<&'a str> for DecodedStr<'a> {
    fn from(decoded: &'a str) -> Self {
        debug_assert!(!decoded.is_empty());
        Self(smallvec![Cow::Borrowed(decoded)])
    }
}

pub type EntityDecoder = fn(&str, bool) -> DecodedStr<'_>;<|MERGE_RESOLUTION|>--- conflicted
+++ resolved
@@ -11,24 +11,6 @@
     fn generate(&self, node: Self::IR) -> Self::Output;
 }
 
-<<<<<<< HEAD
-pub fn generate(node: IRNode) {
-    use IRNode::*;
-    match node {
-        Text => generate_text(),
-        Interpolation => generate_interpolation(),
-        Simple => generate_simple(),
-        Compound => generate_compound(),
-        Comment => generate_comment(),
-        VNode => generate_vnode(),
-        Call => generate_call(),
-        Object => generate_object(),
-        Array => generate_array(),
-        Function => generate_function(),
-        Conditional => generate_conditional(),
-        Cache => generate_cache(),
-        Block => generate_block(),
-=======
 pub struct CodeGenerateOption {
     pub is_ts: bool,
     pub source_map: bool,
@@ -54,7 +36,6 @@
         IR::VSlotExpression(..) => generate_v_slot(),
         IR::CommentCall(..) => generate_comment(),
         IR::GenericExpression(..) => generate_js_expr(),
->>>>>>> bb6bba40
     }
 }
 
