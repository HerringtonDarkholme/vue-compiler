//! Vue template tokenization.
//! The canonical parsing strategy should adhere to the spec below.
//! https://html.spec.whatwg.org/multipage/parsing.html#tokenization

use super::{
    error::{CompilationError, CompilationErrorKind as ErrorKind, ErrorHandler},
<<<<<<< HEAD
    Name, Position, SourceLocation,
};
use smallvec::{smallvec, SmallVec};
use std::{borrow::Cow, ops::Add, str::Chars};
=======
    util::{non_whitespace, VStr},
    Name, Position, SourceLocation,
};
use rustc_hash::FxHashSet;
use std::{iter::FusedIterator, str::Chars};
>>>>>>> bb6bba40

#[derive(Debug)]
<<<<<<< HEAD
pub struct DecodedStr<'a>(SmallVec<[Cow<'a, str>; 1]>);

impl<'a> DecodedStr<'a> {
    pub fn is_all_whitespace(&self) -> bool {
        self.0.iter().all(|s| !s.chars().any(non_whitespace))
    }
    pub fn contains(&self, p: &[char]) -> bool {
        self.0.iter().any(|s| s.contains(p))
    }
    pub fn trim_leading_newline(&mut self) {
        if self.0.is_empty() {
            return;
        }
        let first = &self.0[0];
        let offset = if first.starts_with('\n') {
            1
        } else if first.starts_with("\r\n") {
            2
        } else {
            return;
        };
        self.0[0] = match first {
            Cow::Borrowed(s) => Cow::Borrowed(&s[offset..]),
            Cow::Owned(s) => Cow::Owned(s[offset..].to_owned()),
        };
    }
}

impl<'a> Add for DecodedStr<'a> {
    type Output = Self;
    fn add(mut self, rhs: Self) -> Self {
        self.0.extend(rhs.0.into_iter());
        self
    }
}

impl<'a> From<&'a str> for DecodedStr<'a> {
    fn from(decoded: &'a str) -> Self {
        debug_assert!(!decoded.is_empty());
        Self(smallvec![Cow::Borrowed(decoded)])
    }
=======
pub struct Attribute<'a> {
    pub name: Name<'a>,
    pub value: Option<AttributeValue<'a>>,
    pub name_loc: SourceLocation,
    pub location: SourceLocation,
>>>>>>> bb6bba40
}

#[derive(Debug)]
pub struct AttributeValue<'a> {
    pub content: VStr<'a>,
    pub location: SourceLocation,
}

/// Tag is used only for start tag since end tag is bare
#[derive(Debug)]
pub struct Tag<'a> {
    pub name: Name<'a>,
    pub attributes: Vec<Attribute<'a>>,
    pub self_closing: bool,
}

/// html token definition is tailored for convenience.
/// https://html.spec.whatwg.org/multipage/parsing.html#tokenization
#[derive(Debug)]
pub enum Token<'a> {
    StartTag(Tag<'a>),
    EndTag(Name<'a>), // with no attrs or self_closing flag
    // TODO: investigate if we can postpone decoding to codegen
    // 1. in SSR we don't need to output decoded entities
    // 2. in DOM we can output decoded text during transform
    // 3. parser/IRConverter does not read text content
    Text(VStr<'a>), // merges chars to one str
    Comment(&'a str),
    Interpolation(&'a str), // Vue specific token
}

// NB: Token::from only takes decoded str
impl<'a> From<&'a str> for Token<'a> {
    fn from(decoded: &'a str) -> Self {
        Token::Text(VStr::raw(decoded))
    }
}

/// TokenizeOption defined a list of methods used in scanning
#[derive(Clone)]
pub struct TokenizeOption {
    delimiters: (String, String),
    get_text_mode: fn(&str) -> TextMode,
}

impl Default for TokenizeOption {
    fn default() -> Self {
        Self {
            delimiters: ("{{".into(), "}}".into()),
            get_text_mode: |_| TextMode::Data,
        }
    }
}

/// A tokenizer needs to implement this trait to know if it is_in_html_namespace.
/// A parser tells tokenizer the current namespace through the trait's method.
// Because parsing CDATA requires tokenizer to know the parser's state.
// The trait decouples parser state from tokenizer state.
// The logic is somewhat convoluted in that the parser must handle logic belonging to
// tokenizer. A parser can skip flagging namespace if need_flag_hint returns false.
// Alternative is wrap Parser in a RefCell to appease Rust borrow check
// minimal case https://play.rust-lang.org/?gist=c5cb2658afbebceacdfc6d387c72e1ab
// but it is either too hard to bypass brrwchk or using too many Rc/RefCell
// Another alternative in Servo's parser:
// https://github.com/servo/html5ever/blob/57eb334c0ffccc6f88d563419f0fbeef6ff5741c/html5ever/src/tokenizer/interface.rs#L98
pub trait FlagCDataNs {
    /// Sets the tokenizer's is_in_html_namespace flag for CDATA.
    /// NB: Parser should call this method if necessary. See trait comment for details.
    /// https://html.spec.whatwg.org/multipage/parsing.html#markup-declaration-open-state
    fn set_is_in_html(&mut self, flag: bool);
    /// hint the parser if flagging is needed. Hint must be conservative.
    /// False alarm is acceptable but miss detection is not.
    fn need_flag_hint(&self) -> bool;
}

/// This trait produces a compiler's current position and selects a range.
pub trait Locatable {
    /// Returns the tokenizer's current position in the source.
    fn current_position(&self) -> Position;
    fn last_position(&self) -> Position;
    /// Returns the tokenizer's source location from the start position.
    fn get_location_from(&self, start: Position) -> SourceLocation;
}

/// TextMode represents different text scanning strategy.
/// e.g. Scanning in script/textarea/div are different.
#[derive(PartialEq, Eq)]
pub enum TextMode {
    //         | Elements | Entities | End sign              | Inside of
    // DATA    | ✔        | ✔        | End tags of ancestors |
    // RCDATA  | ✘        | ✔        | End tag of the parent | <textarea>
    // RAWTEXT | ✘        | ✘        | End tag of the parent | <style>,<script>
    Data,
    RcData,
    RawText,
}

pub struct Tokenizer {
    option: TokenizeOption,
    delimiter_first_char: char,
}

// builder methods
impl Tokenizer {
    pub fn new(option: TokenizeOption) -> Self {
        let delimiters = &option.delimiters;
        let delimiter_first_char = delimiters
            .0
            .chars()
            .next()
            .expect("interpolation delimiter cannot be empty");
        Self {
            option,
            delimiter_first_char,
        }
    }
    pub fn scan<'a, E>(&self, source: &'a str, err_handle: E) -> impl TokenSource<'a>
    where
        E: ErrorHandler,
    {
        Tokens {
            source,
            err_handle,
            position: Default::default(),
            last_pos: Default::default(),
            mode: TextMode::Data,
            option: self.option.clone(),
            last_start_tag_name: None,
            is_in_html_namespace: true,
            delimiter_first_char: self.delimiter_first_char,
        }
    }
}

pub struct Tokens<'a, E: ErrorHandler> {
    source: &'a str,
    err_handle: E,
    position: Position,
    last_pos: Position,
    mode: TextMode,
    pub option: TokenizeOption,
    // following fields are implementation details

    //  appropriate end tag token needs last start tag, if any
    // https://html.spec.whatwg.org/multipage/parsing.html#appropriate-end-tag-token
    last_start_tag_name: Option<&'a str>,
    // this flag is for handling CDATA in non HTML namespace.
    is_in_html_namespace: bool,
    delimiter_first_char: char,
}

// scanning methods
// NB: When storing self.source to a name, prefer using a ref.
// because Rust ownership can help us to prevent invalid state.
// e.g. `let src = self.source` causes a stale src after [`move_by`].
// while `let src= &self.source` forbids any src usage after a mut call.
impl<'a, C: ErrorHandler> Tokens<'a, C> {
    // https://html.spec.whatwg.org/multipage/parsing.html#data-state
    // NB: & is not handled here but instead in `decode_entities`
    fn scan_data(&mut self) -> Token<'a> {
        debug_assert!(self.mode == TextMode::Data);
        debug_assert!(!self.source.is_empty());
        let d = self.delimiter_first_char;
        // process html entity & later
        let index = self.source.find(&['<', d][..]);
        // no tag or interpolation found
        match index {
            None => self.scan_text(self.source.len()),
            Some(i) if i != 0 => self.scan_text(i),
            Some(_) if self.source.starts_with(&self.option.delimiters.0) => {
                self.scan_interpolation()
            }
            _ => self.scan_tag_open(),
        }
    }

    // produces an entity_decoded Text token.
    fn scan_text(&mut self, size: usize) -> Token<'a> {
        debug_assert!(matches!(self.mode, TextMode::Data | TextMode::RcData));
        debug_assert_ne!(size, 0);
        let src = self.move_by(size);
        Token::Text(self.decode_text(src, false))
    }

    fn scan_interpolation(&mut self) -> Token<'a> {
        let delimiters = &self.option.delimiters;
        debug_assert!(self.source.starts_with(&delimiters.0));
        let index = self.source.find(&delimiters.1);
        if index.is_none() {
            let src = self.move_by(self.source.len());
            self.emit_error(ErrorKind::MissingInterpolationEnd);
            return Token::Interpolation(src);
        }
        let step = index.unwrap() + delimiters.1.len();
        let src = self.move_by(step);
        Token::Interpolation(src)
    }

    // https://html.spec.whatwg.org/multipage/parsing.html#tag-open-state
    fn scan_tag_open(&mut self) -> Token<'a> {
        // use a ref to &str to ensure source is always valid
        // that is, source cannot be used after move_by
        let source = &self.source;
        if source.starts_with("</") {
            self.scan_end_tag_open()
        } else if source.starts_with("<!") {
            self.scan_comment_and_like()
        } else if source.starts_with("<?") {
            self.emit_error(ErrorKind::UnexpectedQuestionMarkInsteadOfTagName);
            self.scan_bogus_comment()
        } else if source.len() == 1 {
            self.move_by(1);
            self.emit_error(ErrorKind::EofBeforeTagName);
            Token::from("<")
        } else if !source[1..].starts_with(ascii_alpha) {
            // we can indeed merge this standalone < char into surrounding text
            // but optimization for error is not worth the candle
            self.move_by(1);
            self.emit_error(ErrorKind::InvalidFirstCharacterOfTagName);
            Token::from("<")
        } else {
            self.scan_start_tag()
        }
    }

    // https://html.spec.whatwg.org/multipage/parsing.html#tag-name-state
    fn scan_start_tag(&mut self) -> Token<'a> {
        debug_assert!(self.source.starts_with('<'));
        self.move_by(1);
        let tag = self.scan_tag_name();
        // https://html.spec.whatwg.org/multipage/parsing.html#parsing-elements-that-contain-only-text
        // Parsing algorithms are always invoked in response to a start tag token.
        let parsing_algorithm = self.option.get_text_mode;
        self.mode = parsing_algorithm(tag.name);
        if self.mode != TextMode::Data {
            self.last_start_tag_name.replace(tag.name);
        }
        Token::StartTag(tag)
    }
    fn scan_tag_name(&mut self) -> Tag<'a> {
        debug_assert!(self.source.starts_with(ascii_alpha));
        let chars = self.source.chars();
        let l = scan_tag_name_length(chars);
        debug_assert!(l > 0);
        let name = self.move_by(l);
        let attributes = self.scan_attributes();
        let self_closing = if self.source.is_empty() {
            self.emit_error(ErrorKind::EofInTag);
            false
        } else {
            self.scan_close_start_tag()
        };
        Tag {
            name,
            attributes,
            self_closing,
        }
    }
    // return attributes and if the tag is self closing
    // https://html.spec.whatwg.org/multipage/parsing.html#before-attribute-name-state
    fn scan_attributes(&mut self) -> Vec<Attribute<'a>> {
        let mut attrs = vec![]; // TODO: size hint?
        let mut set = FxHashSet::default();
        loop {
            // TODO: forbid infinite loop
            self.skip_whitespace();
            if self.is_about_to_close_tag() {
                return attrs;
            }
            if self.did_skip_slash_in_tag() {
                continue;
            }
            let attr = self.scan_attribute();
            if set.contains(attr.name) {
                // new attribute must be removed from the token.
                // NB: original vue compiler does not remove it.
                self.emit_error(ErrorKind::DuplicateAttribute);
                continue;
            }
            set.insert(attr.name);
            attrs.push(attr);
        }
    }
    // https://html.spec.whatwg.org/multipage/parsing.html#after-attribute-name-state
    fn scan_attribute(&mut self) -> Attribute<'a> {
        debug_assert!(!self.source.is_empty());
        let start = self.current_position();
        let name = self.scan_attr_name();
        let name_loc = self.get_location_from(start.clone());
        // 13.2.5.34 After attribute name state, ignore white spaces
        self.skip_whitespace();
        if self.is_about_to_close_tag()
            || self.did_skip_slash_in_tag()
            || !self.source.starts_with('=')
        {
            let location = self.get_location_from(start);
            return Attribute {
                name,
                location,
                name_loc,
                value: None,
            };
        }
        self.move_by(1); // equal sign
        let value = self.scan_attr_value();
        let location = self.get_location_from(start);
        Attribute {
            name,
            value,
            name_loc,
            location,
        }
    }
    fn is_about_to_close_tag(&self) -> bool {
        let source = &self.source; // must get fresh source
        source.is_empty() || source.starts_with("/>") || source.starts_with('>')
    }
    fn did_skip_slash_in_tag(&mut self) -> bool {
        debug_assert!(!self.source.is_empty());
        if self.source.starts_with('/') {
            self.move_by(1);
            self.emit_error(ErrorKind::UnexpectedSolidusInTag);
            true
        } else {
            false
        }
    }
    // https://html.spec.whatwg.org/multipage/parsing.html#attribute-name-state
    fn scan_attr_name(&mut self) -> &'a str {
        debug_assert!(self.source.starts_with(is_valid_name_char));
        // case like <tag =="value"/>
        let offset = if self.source.starts_with('=') {
            self.emit_error(ErrorKind::UnexpectedEqualsSignBeforeAttributeName);
            1
        } else {
            0
        };
        let count = self.source[offset..]
            .chars()
            .take_while(|&c| semi_valid_attr_name(c))
            .count();
        let src = self.move_by(count + offset);
        if src.contains(&['<', '"', '\''][..]) {
            self.emit_error(ErrorKind::UnexpectedCharacterInAttributeName);
        }
        src
    }
    // https://html.spec.whatwg.org/multipage/parsing.html#before-attribute-value-state
    fn scan_attr_value(&mut self) -> Option<AttributeValue<'a>> {
        self.skip_whitespace();
        let source = &self.source;
        if source.starts_with('>') {
            self.emit_error(ErrorKind::MissingAttributeValue);
            return None;
        }
        let start = self.current_position();
        let content = if self.source.starts_with(&['"', '\''][..]) {
            let c = self.source.chars().next().unwrap();
            self.scan_quoted_attr_value(c)?
        } else {
            self.scan_unquoted_attr_value()?
        };
        Some(AttributeValue {
            content,
            location: self.get_location_from(start),
        })
    }
    // https://html.spec.whatwg.org/multipage/parsing.html#attribute-value-(double-quoted)-state
    // https://html.spec.whatwg.org/multipage/parsing.html#attribute-value-(single-quoted)-state
    fn scan_quoted_attr_value(&mut self, quote: char) -> Option<VStr<'a>> {
        debug_assert!(self.source.starts_with(quote));
        self.move_by(1);
        let src = if let Some(i) = self.source.find(quote) {
            let val = if i == 0 { "" } else { self.move_by(i) };
            self.move_by(1); // consume quote char
            val
        } else if !self.source.is_empty() {
            self.move_by(self.source.len())
        } else {
            return None;
        };
        // https://html.spec.whatwg.org/multipage/parsing.html#after-attribute-value-(quoted)-state
        if !self.is_about_to_close_tag()
            && !self.did_skip_slash_in_tag()
            && self.skip_whitespace() == 0
        {
            self.emit_error(ErrorKind::MissingWhitespaceBetweenAttributes);
        }
        Some(self.decode_text(src, /*is_attr*/ true))
    }
    // https://html.spec.whatwg.org/multipage/parsing.html#attribute-value-(unquoted)-state
    fn scan_unquoted_attr_value(&mut self) -> Option<VStr<'a>> {
        let val_len = self
            .source
            .chars()
            .take_while(semi_valid_unquoted_attr_value)
            .count();
        // unexpected EOF: <tag attr=
        if val_len == 0 {
            // whitespace or > is precluded in scan_attribute
            // so empty value must implies EOF
            debug_assert!(self.source.is_empty());
            return None;
        }
        let src = self.move_by(val_len);
        if src.contains(&['"', '\'', '<', '=', '`'][..]) {
            self.emit_error(ErrorKind::UnexpectedCharacterInUnquotedAttributeValue);
        }
        Some(self.decode_text(src, /* is_attr */ true))
    }

    fn scan_close_start_tag(&mut self) -> bool {
        debug_assert!(!self.source.is_empty());
        if self.source.starts_with("/>") {
            self.move_by(2);
            true
        } else {
            debug_assert!(self.source.starts_with('>'));
            self.move_by(1);
            false
        }
    }
    // https://html.spec.whatwg.org/multipage/parsing.html#end-tag-open-state
    fn scan_end_tag_open(&mut self) -> Token<'a> {
        debug_assert!(self.source.starts_with("</"));
        let source = &self.source;
        if source.len() == 2 {
            self.emit_error(ErrorKind::EofBeforeTagName);
            Token::from(self.move_by(2))
        } else if source.starts_with("</>") {
            self.emit_error(ErrorKind::MissingEndTagName);
            self.move_by(3);
            Token::from("")
        } else if !self.source[2..].starts_with(ascii_alpha) {
            self.emit_error(ErrorKind::InvalidFirstCharacterOfTagName);
            self.scan_bogus_comment()
        } else {
            self.scan_end_tag()
        }
    }
    // errors emit here is defined at the top of the tokenization spec
    fn scan_end_tag(&mut self) -> Token<'a> {
        debug_assert!(self.source.starts_with("</"));
        self.move_by(2);
        // indeed in end tag collecting attributes is useless
        // but, no, I don't want to opt for ill-formed input
        let tag = self.scan_tag_name();
        // When an end tag token is emitted with attributes
        if !tag.attributes.is_empty() {
            self.emit_error(ErrorKind::EndTagWithAttributes);
        }
        // When an end tag token is emitted with its self-closing flag set
        if tag.self_closing {
            self.emit_error(ErrorKind::EndTagWithTrailingSolidus);
        }
        // reset text mode after tag close
        self.mode = TextMode::Data;
        Token::EndTag(tag.name)
    }

    // https://html.spec.whatwg.org/multipage/parsing.html#markup-declaration-open-state
    fn scan_comment_and_like(&mut self) -> Token<'a> {
        // TODO: investigate https://github.com/jneem/teddy
        // for simd string pattern matching
        let s = &self.source;
        if s.starts_with("<!--") {
            self.scan_comment()
        } else if s.starts_with("<!DOCTYPE") {
            self.scan_bogus_comment()
        } else if s.starts_with("<![CDATA[") {
            if self.is_in_html_namespace {
                self.emit_error(ErrorKind::CDataInHtmlContent);
                self.scan_bogus_comment()
            } else {
                self.scan_cdata()
            }
        } else {
            self.emit_error(ErrorKind::IncorrectlyOpenedComment);
            self.scan_bogus_comment()
        }
    }
    // https://html.spec.whatwg.org/multipage/parsing.html#comment-start-state
    fn scan_comment(&mut self) -> Token<'a> {
        debug_assert!(self.source.starts_with("<!--"));
        let comment_text = self.scan_comment_text();
        if self.source.is_empty() {
            self.emit_error(ErrorKind::EofInComment);
        } else if self.source.starts_with("--!>") {
            self.emit_error(ErrorKind::IncorrectlyClosedComment);
            self.move_by(4);
        } else {
            debug_assert!(self.source.starts_with("-->"));
            self.move_by(3);
        };
        Token::Comment(comment_text)
    }
    fn scan_comment_text(&mut self) -> &'a str {
        debug_assert!(self.source.starts_with("<!--"));
        let comment_end = self.source.find("-->").or_else(|| self.source.find("--!>"));
        // NB: we take &str here since we will call move_by later
        let text = if let Some(end) = comment_end {
            debug_assert!(end >= 2, "first two chars must be <!");
            // <!---> or <!-->
            if end <= 3 {
                self.emit_error(ErrorKind::AbruptClosingOfEmptyComment);
                self.move_by(end);
                return "";
            }
            self.move_by(4); // skip <!--
            &self.source[..end - 4] // must be exclusive
        } else {
            // no closing comment
            self.move_by(4);
            self.source
        };

        // report nested comment error
        let mut s = text;
        while let Some(i) = s.find("<!--") {
            self.move_by(i + 4);
            // spec does not emit the NestedComment error when EOF is met
            // #13.2.5.49 Comment less-than sign bang dash dash state
            if !self.source.is_empty() {
                self.emit_error(ErrorKind::NestedComment);
            }
            s = &s[i + 4..];
        }
        // consume remaining comment
        if !s.is_empty() {
            self.move_by(s.len());
        }
        text
    }
    #[cold]
    #[inline(never)]
    fn scan_bogus_comment(&mut self) -> Token<'a> {
        /* /^<(?:[\!\?]|\/[^a-z>])/i from Vue's parseBogusComment
        ^            // starts with
        <            // a < followed by
        (?:          // a non-capturing group of
         [\!\?]      // a char of ! or ?
         |           // or
         \/[^a-z>]   // a slash and non alpha or >
        )
        */
        let s = &self.source;
        debug_assert! {
            s.starts_with("<!") || s.starts_with("<?") ||
            (
                s.starts_with("</") &&
                s[2..].starts_with(|c| {
                    !matches!(c, 'a'..='z'|'A'..='Z'|'>')
                })
            )
        };
        let start = if s.starts_with("<?") { 1 } else { 2 };
        let text = if let Some(end) = s.find('>') {
            let t = &s[start..end];
            self.move_by(end + 1);
            t
        } else {
            let len = s.len();
            &self.move_by(len)[start..]
        };
        Token::Comment(text)
    }
    #[cold]
    #[inline(never)]
    fn scan_cdata(&mut self) -> Token<'a> {
        debug_assert!(self.source.starts_with("<![CDATA["));
        self.move_by(9);
        let i = self.source.find("]]>").unwrap_or_else(|| self.source.len());
        let text = self.move_by(i); // can be zero
        if self.source.is_empty() {
            self.emit_error(ErrorKind::EofInCdata);
        } else {
            debug_assert!(self.source.starts_with("]]>"));
            self.move_by(3);
        }
        // don't call scan_text since CDATA decodes nothing
        Token::from(text)
    }

    // https://html.spec.whatwg.org/multipage/parsing.html#rawtext-state
    fn scan_rawtext(&mut self) -> Token<'a> {
        debug_assert!(self.mode == TextMode::RawText);
        debug_assert!(!self.source.is_empty());
        let end = self.find_appropriate_end();
        // NOTE: rawtext decodes no entity. Don't call scan_text
        let src = if end == 0 { "" } else { self.move_by(end) };
        self.mode = TextMode::Data;
        if src.is_empty() {
            self.scan_data()
        } else {
            Token::from(src)
        }
    }

    fn scan_rcdata(&mut self) -> Token<'a> {
        debug_assert!(self.mode == TextMode::RcData);
        debug_assert!(!self.source.is_empty());
        let delimiter = &self.option.delimiters.0;
        if self.source.starts_with(delimiter) {
            return self.scan_interpolation();
        }
        let end = self.find_appropriate_end();
        let interpolation_start = self.source.find(delimiter).unwrap_or(end);
        if interpolation_start < end {
            debug_assert_ne!(interpolation_start, 0);
            return self.scan_text(interpolation_start);
        }
        // scan_text does not read mode so it's safe to put this ahead.
        self.mode = TextMode::Data;
        if end > 0 {
            self.scan_text(end)
        } else {
            self.scan_data()
        }
    }

    /// find first </{last_start_tag_name}
    fn find_appropriate_end(&self) -> usize {
        let tag_name = self
            .last_start_tag_name
            .expect("RAWTEXT/RCDATA must appear inside a tag");
        let len = tag_name.len();
        let source = self.source; // no mut self, need no &&str
        for (i, _) in source.match_indices("</") {
            //  match point
            //      ￬   </  style
            let e = i + 2 + len;
            // emit text without error per spec
            if e >= source.len() {
                break;
            }
            // https://html.spec.whatwg.org/multipage/parsing.html#rawtext-end-tag-name-state
            let is_appropriate_end = source[i + 2..e].eq_ignore_ascii_case(tag_name);
            let terminated = !source[e..].starts_with(is_valid_name_char);
            if is_appropriate_end && terminated {
                // found!
                return i;
            }
        }
        source.len()
    }
}

// utility methods
impl<'a, C: ErrorHandler> Tokens<'a, C> {
    fn emit_error(&self, error_kind: ErrorKind) {
        let start = self.current_position();
        let loc = self.get_location_from(start);
        let err = CompilationError::new(error_kind).with_location(loc);
        self.err_handle.on_error(err);
    }

    fn decode_text(&self, src: &'a str, is_attr: bool) -> VStr<'a> {
        *VStr::raw(src).decode(is_attr)
    }

    /// move tokenizer's internal position forward and return &str
    /// tokenizer's line/column are also updated in the method
    /// NB: it only moves forward, not backward
    /// `advance_to` is a better name but it collides with iter
    fn move_by(&mut self, size: usize) -> &'a str {
        debug_assert!(size > 0, "tokenizer must move forward");
        let mut lines = 0;
        let mut last_new_line_pos = -1;
        for (i, c) in self.source[..size].chars().enumerate() {
            if c == '\n' {
                lines += 1;
                last_new_line_pos = i as i32;
            }
        }
        let old_source = self.source;
        self.source = &self.source[size..];
        let pos = &mut self.position;
        pos.offset += size;
        pos.line += lines;
        pos.column = if last_new_line_pos == -1 {
            pos.column + size
        } else {
            size - last_new_line_pos as usize
        };
        &old_source[..size]
    }

    fn skip_whitespace(&mut self) -> usize {
        let idx = self.source.find(non_whitespace);
        let len = idx.unwrap_or_else(|| self.source.len());
        if len != 0 {
            self.move_by(len);
        }
        len
    }
}

#[inline]
fn ascii_alpha(c: char) -> bool {
    c.is_ascii_alphabetic()
}

// `< ' "` are not valid but counted as semi valid
// to leniently recover from a parsing error
#[inline]
fn semi_valid_attr_name(c: char) -> bool {
    is_valid_name_char(c) && c != '='
}

// only whitespace and > terminates unquoted attr value
// other special char only emits error
#[inline]
fn semi_valid_unquoted_attr_value(&c: &char) -> bool {
    !c.is_ascii_whitespace() && c != '>'
}

#[inline]
fn is_valid_name_char(c: char) -> bool {
    !c.is_ascii_whitespace() && c != '/' && c != '>'
}

// tag name should begin with [a-zA-Z]
// followed by chars except whitespace, / or >
fn scan_tag_name_length(mut chars: Chars<'_>) -> usize {
    let first_char = chars.next();
    debug_assert!(first_char.is_some());
    if !first_char.unwrap().is_ascii_alphabetic() {
        return 0;
    }
    let l = chars.take_while(|&c| is_valid_name_char(c)).count();
    l + 1
}

impl<'a, C: ErrorHandler> Iterator for Tokens<'a, C> {
    type Item = Token<'a>;
    // https://html.spec.whatwg.org/multipage/parsing.html#concept-frag-parse-context
    fn next(&mut self) -> Option<Self::Item> {
        if self.source.is_empty() {
            return None;
        }
        self.last_pos = self.current_position();
        Some(match self.mode {
            TextMode::Data => self.scan_data(),
            TextMode::RcData => self.scan_rcdata(),
            TextMode::RawText => self.scan_rawtext(),
        })
    }
}

// Parser requires Tokens always yield None when exhausted.
impl<'a, C: ErrorHandler> FusedIterator for Tokens<'a, C> {}

impl<'a, C: ErrorHandler> FlagCDataNs for Tokens<'a, C> {
    fn set_is_in_html(&mut self, in_html: bool) {
        self.is_in_html_namespace = in_html;
    }
    fn need_flag_hint(&self) -> bool {
        self.source.contains("<![CDATA[")
    }
}

impl<'a, C: ErrorHandler> Locatable for Tokens<'a, C> {
    fn current_position(&self) -> Position {
        self.position.clone()
    }
    fn last_position(&self) -> Position {
        debug_assert! {
            self.position.offset == 0 ||
            self.last_pos.offset < self.position.offset
        };
        self.last_pos.clone()
    }
    fn get_location_from(&self, start: Position) -> SourceLocation {
        let end = self.current_position();
        SourceLocation { start, end }
    }
}

<<<<<<< HEAD
pub trait TokenSource<'a>: Iterator<Item = Token<'a>> + FlagCDataNs + Locatable {}
=======
pub trait TokenSource<'a>: FusedIterator<Item = Token<'a>> + FlagCDataNs + Locatable {}
>>>>>>> bb6bba40
impl<'a, C> TokenSource<'a> for Tokens<'a, C> where C: ErrorHandler {}

#[cfg(test)]
pub mod test {
    use super::{super::error::test::TestErrorHandler, *};
    #[test]
    fn test() {
        let cases = [
            r#"<![CDATA["#,
            r#"{{}}"#,
            r#"{{test}}"#,
            r#"<a test="value">...</a>"#,
            r#"<a v-bind:['foo' + bar]="value">...</a>"#,
            r#"<tag =value />"#,
            r#"<a =123 />"#,
            r#"<a ==123 />"#,
            r#"<a b="" />"#,
            r#"<a == />"#,
            r#"<a wrong-attr>=123 />"#,
            r#"<a></a < / attr attr=">" >"#,
            r#"<a attr="1123"#,              // unclosed quote
            r#"<a attr=""#,                  // unclosed without val
            r#"<!-->"#,                      // abrupt closing
            r#"<!--->"#,                     // abrupt closing
            r#"<!---->"#,                    // ok
            r#"<!-- nested <!--> text -->"#, // ok
            r#"<p v-err=232/>"#,
        ];
        for &case in cases.iter() {
            for t in base_scan(case) {
                println!("{:?}", t);
            }
        }
    }

    #[test]
    fn test_raw_text() {
        let cases = [
            r#"<style></style"#,
            r#"<style></styl"#,
            r#"<style></styles"#,
            r#"<style></style "#,
            r#"<style></style>"#,
            r#"<style>abc</style>"#,
        ];
        for &case in cases.iter() {
            let opt = TokenizeOption {
                get_text_mode: |_| TextMode::RawText,
                ..Default::default()
            };
            for t in scan_with_opt(case, opt) {
                println!("{:?}", t);
            }
        }
    }
    #[test]
    fn test_rc_data() {
        let cases = [
            r#"<textarea>   "#,
            r#"<textarea></textarea "#,
            r#"<textarea></textarea"#,
            r#"<textarea></textareas>"#,
            r#"<textarea><div/></textarea>"#,
            r#"<textarea><div/></textareas>"#,
            r#"<textarea>{{test}}</textarea>"#,
            r#"<textarea>{{'</textarea>'}}</textarea>"#,
            r#"<textarea>{{}}</textarea>"#,
            r#"<textarea>{{</textarea>"#,
            r#"<textarea>{{"#,
            r#"<textarea>{{ garbage  {{ }}</textarea>"#,
        ];
        for &case in cases.iter() {
            let opt = TokenizeOption {
                get_text_mode: |_| TextMode::RcData,
                ..Default::default()
            };
            for t in scan_with_opt(case, opt) {
                println!("{:?}", t);
            }
        }
    }

    fn scan_with_opt(s: &str, opt: TokenizeOption) -> impl TokenSource {
        let tokenizer = Tokenizer::new(opt);
        let ctx = TestErrorHandler;
        tokenizer.scan(s, ctx)
    }

    pub fn base_scan(s: &str) -> impl TokenSource {
        scan_with_opt(s, TokenizeOption::default())
    }
}<|MERGE_RESOLUTION|>--- conflicted
+++ resolved
@@ -4,69 +4,18 @@
 
 use super::{
     error::{CompilationError, CompilationErrorKind as ErrorKind, ErrorHandler},
-<<<<<<< HEAD
-    Name, Position, SourceLocation,
-};
-use smallvec::{smallvec, SmallVec};
-use std::{borrow::Cow, ops::Add, str::Chars};
-=======
     util::{non_whitespace, VStr},
     Name, Position, SourceLocation,
 };
 use rustc_hash::FxHashSet;
 use std::{iter::FusedIterator, str::Chars};
->>>>>>> bb6bba40
 
 #[derive(Debug)]
-<<<<<<< HEAD
-pub struct DecodedStr<'a>(SmallVec<[Cow<'a, str>; 1]>);
-
-impl<'a> DecodedStr<'a> {
-    pub fn is_all_whitespace(&self) -> bool {
-        self.0.iter().all(|s| !s.chars().any(non_whitespace))
-    }
-    pub fn contains(&self, p: &[char]) -> bool {
-        self.0.iter().any(|s| s.contains(p))
-    }
-    pub fn trim_leading_newline(&mut self) {
-        if self.0.is_empty() {
-            return;
-        }
-        let first = &self.0[0];
-        let offset = if first.starts_with('\n') {
-            1
-        } else if first.starts_with("\r\n") {
-            2
-        } else {
-            return;
-        };
-        self.0[0] = match first {
-            Cow::Borrowed(s) => Cow::Borrowed(&s[offset..]),
-            Cow::Owned(s) => Cow::Owned(s[offset..].to_owned()),
-        };
-    }
-}
-
-impl<'a> Add for DecodedStr<'a> {
-    type Output = Self;
-    fn add(mut self, rhs: Self) -> Self {
-        self.0.extend(rhs.0.into_iter());
-        self
-    }
-}
-
-impl<'a> From<&'a str> for DecodedStr<'a> {
-    fn from(decoded: &'a str) -> Self {
-        debug_assert!(!decoded.is_empty());
-        Self(smallvec![Cow::Borrowed(decoded)])
-    }
-=======
 pub struct Attribute<'a> {
     pub name: Name<'a>,
     pub value: Option<AttributeValue<'a>>,
     pub name_loc: SourceLocation,
     pub location: SourceLocation,
->>>>>>> bb6bba40
 }
 
 #[derive(Debug)]
@@ -845,11 +794,7 @@
     }
 }
 
-<<<<<<< HEAD
-pub trait TokenSource<'a>: Iterator<Item = Token<'a>> + FlagCDataNs + Locatable {}
-=======
 pub trait TokenSource<'a>: FusedIterator<Item = Token<'a>> + FlagCDataNs + Locatable {}
->>>>>>> bb6bba40
 impl<'a, C> TokenSource<'a> for Tokens<'a, C> where C: ErrorHandler {}
 
 #[cfg(test)]
