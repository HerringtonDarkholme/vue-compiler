--- conflicted
+++ resolved
@@ -61,16 +61,11 @@
   "devDependencies": {
     "@napi-rs/cli": "2.0.0-alpha.2",
     "@swc-node/register": "1.3.6",
-<<<<<<< HEAD
     "@types/node": "^16.11.4",
-    "@typescript-eslint/eslint-plugin": "5.1.0",
-    "@typescript-eslint/parser": "5.1.0",
     "@vue/compiler-core": "^3.2.20",
     "@vue/compiler-sfc": "^3.2.12",
-=======
     "@typescript-eslint/eslint-plugin": "5.2.0",
     "@typescript-eslint/parser": "5.2.0",
->>>>>>> 6f08e8bb
     "ava": "3.15.0",
     "benny": "3.7.1",
     "chalk": "4.1.2",
