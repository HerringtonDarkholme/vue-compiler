#![allow(dead_code, unused_variables)]
//! See README.md

// TODO: reorg pub
pub mod codegen;
pub mod compiler;
pub mod converter;
pub mod error;
pub mod flags;
pub mod parser;
pub mod tokenizer;
pub mod transformer;
pub mod util;

<<<<<<< HEAD
use std::ops::Range;

pub use codegen::CodeGenerator;
pub use converter::Converter;
use error::{CompilationError, ErrorHandler};
use parser::{ParseOption, Parser};
use tokenizer::{TokenizeOption, Tokenizer};
pub use transformer::Transformer;

=======
>>>>>>> 8b9ae427
// use plain &str here for now
// may change to tendril
pub type Name<'a> = &'a str;

#[derive(PartialEq, Eq, Clone)]
pub struct Position {
    /// the 0-indexed offset in the source str modulo newline
    pub offset: usize,
    /// the line number in the source code
    pub line: usize,
    /// the column number in the source code
    pub column: usize,
}

impl Default for Position {
    fn default() -> Self {
        Self {
            offset: 0,
            line: 1,
            column: 1,
        }
    }
}

#[derive(Default, PartialEq, Eq, Clone)]
pub struct SourceLocation {
    pub start: Position,
    pub end: Position,
}

impl From<SourceLocation> for Range<usize> {
    fn from(location: SourceLocation) -> Self {
        location.start.offset..location.end.offset
    }
}

/// namespace for HTML/SVG/MathML tag
#[non_exhaustive]
#[derive(Eq, PartialEq)]
pub enum Namespace {
    Html,
    Svg,
    MathMl,
    UserDefined(&'static str),
}<|MERGE_RESOLUTION|>--- conflicted
+++ resolved
@@ -1,5 +1,7 @@
 #![allow(dead_code, unused_variables)]
 //! See README.md
+
+use std::ops::Range;
 
 // TODO: reorg pub
 pub mod codegen;
@@ -12,18 +14,6 @@
 pub mod transformer;
 pub mod util;
 
-<<<<<<< HEAD
-use std::ops::Range;
-
-pub use codegen::CodeGenerator;
-pub use converter::Converter;
-use error::{CompilationError, ErrorHandler};
-use parser::{ParseOption, Parser};
-use tokenizer::{TokenizeOption, Tokenizer};
-pub use transformer::Transformer;
-
-=======
->>>>>>> 8b9ae427
 // use plain &str here for now
 // may change to tendril
 pub type Name<'a> = &'a str;
